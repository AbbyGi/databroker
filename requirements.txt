dask[bag]
event_model >=1.8.0rc3
msgpack
<<<<<<< HEAD
intake <0.4.3  # change in UserParameters API that we need to adapt to or revert
=======
intake
>>>>>>> ca8292ee
intake-xarray
msgpack
numpy
pandas
pymongo  # to be split into extras or a separate package
pyyaml  # undeclared by intake v0.4.1
requests
xarray
mongoquery<|MERGE_RESOLUTION|>--- conflicted
+++ resolved
@@ -1,11 +1,7 @@
 dask[bag]
 event_model >=1.8.0rc3
 msgpack
-<<<<<<< HEAD
-intake <0.4.3  # change in UserParameters API that we need to adapt to or revert
-=======
 intake
->>>>>>> ca8292ee
 intake-xarray
 msgpack
 numpy
